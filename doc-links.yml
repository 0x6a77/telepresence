 - title: Quick start
   link: quick-start
 - title: Install Telepresence
   items:
     - title: Install
       link: install/
     - title: Upgrade
       link: install/upgrade/
<<<<<<< HEAD
=======
     - title: Install Traffic Manager with Helm
       link: install/helm/
>>>>>>> 0dc896ae
     - title: Migrate from legacy Telepresence
       link: install/migrate-from-legacy/
 - title: Core concepts
   items:
     - title: The changing development workflow
       link: concepts/devworkflow
     - title: The developer experience and the inner dev loop
       link: concepts/devloop
     - title: 'Making the remote local: Faster feedback, collaboration and debugging'
       link: concepts/faster
     - title: Context propagation
       link: concepts/context-prop
 - title: How do I...
   items:
     - title: Intercept a service in your own environment
       link: howtos/intercepts
     - title: Share dev environments with preview URLs
       link: howtos/preview-urls
     - title: Proxy outbound traffic to my cluster
       link: howtos/outbound
     - title: Send requests to an intercepted service
       link: howtos/request
 - title: Technical reference
   items:
     - title: Architecture
       link: reference/architecture
<<<<<<< HEAD
     - title: Networking through Virtual Network Interface
       link: reference/tun-device
     - title: Client reference
       link: reference/client
=======
     - title: Client reference
       link: reference/client
       items:
         - title: login
           link: reference/client/login
>>>>>>> 0dc896ae
     - title: Laptop-side configuration
       link: reference/config
     - title: Cluster-side configuration
       link: reference/cluster-config
     - title: Using Docker for intercepts
       link: reference/docker-run
     - title: Running Telepresence in a Docker container
       link: reference/inside-container
     - title: Environment variables
       link: reference/environment
     - title: Intercepts
       link: reference/intercepts
     - title: Volume mounts
       link: reference/volume
     - title: DNS resolution
       link: reference/dns
     - title: RBAC
       link: reference/rbac
<<<<<<< HEAD
=======
     - title: Networking through Virtual Network Interface
       link: reference/tun-device
     - title: Connection Routing
       link: reference/routing
>>>>>>> 0dc896ae
     - title: Using Telepresence with Linkerd
       link: reference/linkerd
 - title: FAQs
   link: faqs
 - title: Troubleshooting
   link: troubleshooting
 - title: Community
   link: community
 - title: Release Notes
   link: release-notes<|MERGE_RESOLUTION|>--- conflicted
+++ resolved
@@ -6,11 +6,8 @@
        link: install/
      - title: Upgrade
        link: install/upgrade/
-<<<<<<< HEAD
-=======
      - title: Install Traffic Manager with Helm
        link: install/helm/
->>>>>>> 0dc896ae
      - title: Migrate from legacy Telepresence
        link: install/migrate-from-legacy/
  - title: Core concepts
@@ -37,18 +34,11 @@
    items:
      - title: Architecture
        link: reference/architecture
-<<<<<<< HEAD
-     - title: Networking through Virtual Network Interface
-       link: reference/tun-device
-     - title: Client reference
-       link: reference/client
-=======
      - title: Client reference
        link: reference/client
        items:
          - title: login
            link: reference/client/login
->>>>>>> 0dc896ae
      - title: Laptop-side configuration
        link: reference/config
      - title: Cluster-side configuration
@@ -67,13 +57,10 @@
        link: reference/dns
      - title: RBAC
        link: reference/rbac
-<<<<<<< HEAD
-=======
      - title: Networking through Virtual Network Interface
        link: reference/tun-device
      - title: Connection Routing
        link: reference/routing
->>>>>>> 0dc896ae
      - title: Using Telepresence with Linkerd
        link: reference/linkerd
  - title: FAQs
